#!/usr/bin/env python
# -*- coding: utf-8 -*-
# ------------------------------------------------------------------
# Filename: sncast.py
# Purpose:  Seismic Network Capability Assessment Software Tool (SNCAST)
# Author:   Martin Möllhoff, DIAS
# Citation: Möllhoff, M., Bean, C.J. & Baptie, B.J.,
#           SN-CAST: seismic network capability assessment software tool
#           for regional networks - examples from Ireland.
#           J Seismol 23, 493-504 (2019).
#           https://doi.org/10.1007/s10950-019-09819-0
#
#    Copyright (C) 2019 Martin Möllhoff
#
#    This program is free software: you can redistribute it and/or modify
#    it under the terms of the GNU General Public License as published by
#    the Free Software Foundation, either version 3 of the License, or
#    (at your option) any later version.
#
#    This program is distributed in the hope that it will be useful,
#    but WITHOUT ANY WARRANTY; without even the implied warranty of
#    MERCHANTABILITY or FITNESS FOR A PARTICULAR PURPOSE.  See the
#    GNU General Public License for more details.
#
#    You should have received a copy of the GNU General Public License
#    along with this program.  If not, see <http://www.gnu.org/licenses/>.
#
#    email:       martin@dias.ie
#    snail mail:  Martin Möllhoff, DIAS, 5 Merrion Square, Dublin 2, Ireland
#    web:         www.dias.ie/martin  www.insn.ie
#
# --------------------------------------------------------------------
# This version of SNCAST has been refactored and extended
# to add various additional functionality such as:
#   - Implementation of BGS Local magnitude
#   - Implementation of GMPE based method
#   - Functionality to calculate of a depth cross-section
#   - Outputs model as xarray DataArray, for easier plotting
#   - Added support for seismic arrays
# Author: J Asplet
# Copyright (C) 2024 Joseph Asplet, University of Oxford
# email : joseph.asplet@earth.ox.ac.uk
from decimal import Decimal
from math import sqrt
import warnings
import numpy as np
import pandas as pd
from obspy.signal.util import util_geo_km

import pygc
import xarray


from .gmpes import eval_gmpe
from .magnitude_conversions import convert_ml_to_mw, convert_mw_to_ml


def calc_ampl_from_magnitude(local_mag, hypo_dist, region):
    """
    Calculate the amplitude of a seismic signal given a local magnitude
    and hypocentral distance. The empirical local magnitude
    scales from the UK and California regions are supported.
    """
    #   region specific ML = log(ampl) + a*log(hypo-dist) + b*hypo_dist + c
    if region == "UK":
        #   UK Scale uses new ML equation from Luckett et al., (2019)
        #   https://doi.org/10.1093/gji/ggy484
        #   Takes form local_mag = log(amp) + a*log(hypo-dist) + b*hypo-dist + d*exp(e * hypo-dist) + c
        a = 1.11
        b = 0.00189
        c = -2.09
        d = -1.16
        e = -0.2
        ampl = np.power(
            10,
            (
                local_mag
                - a * np.log10(hypo_dist)
                - b * hypo_dist
                - c
                - d * np.exp(e * hypo_dist)
            ),
        )

    elif region == "CAL":
        # South. California scale, IASPEI (2005),
        # www.iaspei.org/commissions/CSOI/summary_of_WG_recommendations_2005.pdf
        a = 1.11
        b = 0.00189
        c = -2.09
        ampl = np.power(10, (local_mag - a * np.log10(hypo_dist) - b * hypo_dist - c))

    return ampl


def _est_min_ML_at_station(
    noise,
    mag_min,
    mag_delta,
    distance,
    snr,
    method="ML",
    region="UK",
    gmpe="RE19",
    gmpe_model_type="PGV",
):
<<<<<<< HEAD
    required_ampl = snr * noise
    if method == "ML":
        if region == "UK":
            a = 1.11
            b = 0.00189
            c = -2.09
            d = -1.16
            e = -0.2
            ml = (
                np.log10(required_ampl)
                + a * np.log10(distance)
                + b * distance
                + c
                + d * np.exp(e * distance)
            )
        elif region == "CAL":
            a = 1.11
            b = 0.00189
            c = -2.09
            ml = np.log10(required_ampl) + a * np.log10(distance) + b * distance + c
        else:
            raise ValueError(f"Unknown region: {region}")
        # Snap to nearest mag_delta step above mag_min
        ml = max(mag_min, np.ceil((ml - mag_min) / mag_delta) * mag_delta + mag_min)
        return ml
    elif method == "GMPE":
        signal = 0
        ml = mag_min - mag_delta
        while signal < snr * noise:
            ml = ml + mag_delta
=======

    signal = 0
    ml = mag_min - mag_delta
    while signal < snr * noise:
        ml = ml + mag_delta
        if method == "ML":
            signal = calc_ampl_from_magnitude(ml, distance, region)
        elif method == "GMPE":
>>>>>>> aac74ca4
            mw = convert_ml_to_mw(ml, region)
            signal = eval_gmpe(mw, distance, gmpe, model_type=gmpe_model_type)
            ml = convert_mw_to_ml(mw, region)
            if ml > 3:
                break
<<<<<<< HEAD
        return ml
    else:
        raise ValueError(f"Unknown method: {method}")
=======
    return ml
>>>>>>> aac74ca4


def minML(
    stations_in,
    lon0=-12,
    lon1=-4,
    lat0=50.5,
    lat1=56.6,
<<<<<<< HEAD
    dlon=0.2,
=======
    dlon=0.33,
>>>>>>> aac74ca4
    dlat=0.2,
    stat_num=4,
    snr=3,
    foc_depth=0,
    mag_min=-2.0,
    mag_delta=0.1,
    arrays=None,
    obs=None,
    obs_stat_num=3,
    **kwargs,
):
    """
    This routine calculates the geographic distribution of the minimum
    detectable local magnitude ML for a given seismic network.

    Inputs stations_in is a Pandas DataFrame or path to a csv file which contains
    the following columns:
        - longitude: longitude of the station in decimal degrees
        - latitude: latitude of the station in decimal degrees
        - elevation_km: elevation of the station in km
        - station: station name
        - noise [nm]: noise level at the station in nanometres

    Example of the input file format:
        longitude, latitude, elevation, noise [nm], station name
        -7.5100, 55.0700, 0, 0.53, IDGL

    Parameters
    ----------
    stations_in : str or pd.DataFrame
        Path to a CSV file or a DataFrame containing station data.
    lon0 : float, optional
        Minimum longitude of the region. Default is -12.
    lon1 : float, optional
        Maximum longitude of the region. Default is -4.
    lat0 : float, optional
        Minimum latitude of the region. Default is 50.5.
    lat1 : float, optional
        Maximum latitude of the region. Default is 56.6.
    dlon : float, optional
        Longitude increment for the grid. Default is 0.2.
    dlat : float, optional
        Latitude increment for the grid. Default is 0.2.
    stat_num : int, optional
        Required number of station detections to calculate minimum ML. Default is 4.
    snr : float, optional
        Required signal-to-noise ratio for detection. Default is 3.
    foc_depth : float, optional
        Assumed earthquake focal depth in km. Default is 0.
    mag_min : float, optional
        Minimum local magnitude to consider when modelling detections. Default is -2.0.
    mag_delta : float, optional
        Increment for local magnitude. Default is 0.1.
    arrays : str or pd.DataFrame, optional
        Path to a CSV file or a DataFrame containing seismic array data.
        If provided, the model will include detections from arrays.
        File is in the same format as stations_in
    array_num : int, optional
        Number of detections required at an array.
        Default is 1 if arrays are provided.
    obs : str or pd.DataFrame, optional
        Path to a CSV file or a DataFrame containing OBS data.
        If provided, the model will include detections from OBS.
        File is in the same format as stations_in
    obs_stat_num : int, optional
        Required number of station detections from OBS to calculate minimum ML.
        Default is 3.
    **kwargs : dict, optional
        Additional keyword arguments to control the method and parameters:
        - method: 'ML' or 'GMPE'. Default is 'ML'.
        - gmpe: GMPE model to use if method is 'GMPE'. Default is None.
        - gmpe_model_type: Type of GMPE model to use if method is 'GMPE'. Default is None.
        - region: Locality for assumed ML scale parameters ('UK' or 'CAL'). Default is 'CAL'.
        - das: Path to a CSV file or a DataFrame containing DAS noise data.
        - detection_length: Length of the fibre over which to calculate the noise level in metres.
                           Default is 1 km.
        - slide_length: Length to slide the detection window along the fibre in metres. Default is 1 m.

    Returns
    -------
    mag_det : xarray.DataArray
        A 2D xarray DataArray with the following dimensions:
            - Latitude: latitude of the grid point in decimal degrees
            - Longitude: longitude of the grid point in decimal degrees
        The values in the DataArray are the minimum detectable local magnitude ML
        at that grid point.

    """

    if kwargs["method"] == "ML":
        kwargs["gmpe"] = None
        kwargs["gmpe_model_type"] = None
    elif kwargs["method"] == "GMPE":
        if not kwargs["gmpe"]:
            raise ValueError(
                "GMPE model must be specified if" + "GMPE method is selected"
            )
        if not kwargs["gmpe_model_type"]:
            raise ValueError(
                "GMPE model type must be specified if" + "GMPE method is selected"
            )
    else:
        kwargs["method"] = "ML"
        warnings.warn("Method not recognised, using ML as default")

    if not kwargs["region"]:
        kwargs["region"] = "CAL"
        warnings.warn("Region not specified, using CAL as default")

    print(f'Method : {kwargs["method"]}')
    print(f'Region : {kwargs["region"]}')
    # read in data, file format: "LON, LAT, NOISE [nm], STATION"
    stations_df = read_station_data(stations_in)
    # Read in arrays and obs data if provided
    arrays_df = read_station_data(arrays) if arrays is not None else None
    obs_df = read_station_data(obs) if obs is not None else None
    if len(stations_df) < stat_num:
        raise ValueError(
            f"Not enough stations ({len(stations_df)}) to calculate minimum ML at {stat_num} stations"
        )

<<<<<<< HEAD
    if "das" in kwargs:
        if "detection_length" not in kwargs:
            warnings.warn("Detection length not specified, using default of 1.0 km")
            kwargs["detection_length"] = 1e3  # Default to 1 km
        if "slide_length" not in kwargs:
            warnings.warn("Slide length not specified, using default of 1.0 m")
            kwargs["slide_length"] = 1.0
        # Read in DAS noise data
        das_in = kwargs["das"]
        das_df = read_das_noise_data(das_in)
        if len(das_df) == 0:
            raise ValueError("No DAS data found in the input file")
        print(f'DAS detection length: {kwargs["detection_length"]} m')
        print(f'DAS slide length: {kwargs["slide_length"]} m')
    else:
        das_df = None
=======
>>>>>>> aac74ca4
    lons, lats, nx, ny = create_grid(lon0, lon1, lat0, lat1, dlon, dlat)
    mag_grid = np.zeros((ny, nx))
    for ix in range(nx):  # loop through longitude increments
        for iy in range(ny):  # loop through latitude increments
            # add array bit
            mag_grid[iy, ix] = calc_min_ML_at_gridpoint(
                stations_df,
                lons[ix],
                lats[iy],
                foc_depth,
                stat_num,
                snr,
                mag_min,
                mag_delta,
                **kwargs,
            )
<<<<<<< HEAD
            # Add array detection if arrays_df is provided and not empty
            if arrays_df is not None and not arrays_df.empty:
=======
            if arrays is not None:
                # Assume an array will always make a detection
>>>>>>> aac74ca4
                if "array_num" not in kwargs:
                    kwargs["array_num"] = 1
                mag_grid[iy, ix] = update_with_arrays(
                    mag_grid[iy, ix],
                    arrays_df,
                    kwargs["array_num"],
                    lons[ix],
                    lats[iy],
                    foc_depth,
                    snr,
                    mag_min,
                    mag_delta,
                    **kwargs,
                )
<<<<<<< HEAD
            # Add OBS detection if obs_df is provided and not empty
            if obs_df is not None and not obs_df.empty:
=======
            if obs is not None:
>>>>>>> aac74ca4
                mag_grid[iy, ix] = update_with_obs(
                    mag_grid[iy, ix],
                    obs_df,
                    lons[ix],
                    lats[iy],
                    foc_depth,
                    obs_stat_num,
                    snr,
                    mag_min,
                    mag_delta,
                    **kwargs,
                )
<<<<<<< HEAD
            # Add DAS detection if 'das' is in kwargs and das_df is not empty
            if das_df is not None and not das_df.empty:
                # Remove 'detection_length' from kwargs to avoid multiple values error
                # kwargs_no_dl = dict(kwargs)
                # if "detection_length" in kwargs_no_dl:
                #     del kwargs_no_dl["detection_length"]
                mag_grid[iy, ix] = update_with_das(
                    mag_grid[iy, ix],
                    das_df,
                    detection_length=kwargs["detection_length"],
                    lon=lons[ix],
                    lat=lats[iy],
                    foc_depth=foc_depth,
                    snr=snr,
                    mag_min=mag_min,
                    mag_delta=mag_delta,
                    gmpe=kwargs["gmpe"],
                    gmpe_model_type=kwargs["gmpe_model_type"],
                    region=kwargs["region"],
                    method=kwargs["method"],
                )

    # Make xarray grid to output
    mag_det = xarray.DataArray(
        mag_grid, coords=[lats, lons], dims=["Latitude", "Longitude"]
    )
    return mag_det
=======

    # Make xarray grid to output
    array = xarray.DataArray(
        mag_grid, coords=[lats, lons], dims=["Latitude", "Longitude"]
    )
    return array
>>>>>>> aac74ca4


def minML_x_section(
    stations_in,
    lon0,
    lat0,
    azi,
    length_km,
    min_depth=0,
    max_depth=20,
    ddist=5,
    ddepth=0.5,
    stat_num=4,
    snr=3,
    region="CAL",
    mag_min=-3.0,
    mag_delta=0.1,
    arrays=None,
    obs=None,
    obs_stat_num=3,
    **kwargs,
):
    """
    Function to calculate a 2-D cross section of a SNCAST model.
    X-section line defined by start lat/lon and the azimuth and length (in km) of the line

    Input should be a csv file (or Pandas DataFrame)
      longitude, latitude, noise [nm], station name
    e.g.: -7.5100, 55.0700, 0.53, IDGL

    Parameters
    ----------
        stations : DataFrame or csv filename
    """
    stations_df = read_station_data(stations_in)
    # Calculate lon/lat co-ordinates for X-section line
    ndists = int((length_km / ddist) + 1)
    distance_km = np.linspace(0, length_km, ndists)
    xsection = pygc.great_circle(
        latitude=lat0, longitude=lon0, azimuth=azi, distance=distance_km * 1e3
    )
    ndepths = int((max_depth - min_depth) / ddepth) + 1
    depths = np.linspace(min_depth, max_depth, ndepths)
    # Iterate along cross-section
    mag = []
    array_mag = []
    obs_mag = []
    # dets = {'Distance_km': [], 'Depth_km': [], 'ML_min':[]}
    mag_grid = np.zeros((ndepths, ndists))
    for i in range(0, ndists):
        # get lat/lon of each point on line
        ilat = xsection["latitude"][i]
        ilon = xsection["longitude"][i]
        # Iterate over depth
        for d in range(ndepths):
            mag_grid[d, i] = calc_min_ML_at_gridpoint(
                stations_df,
                ilon,
                ilat,
                depths[d],
                stat_num,
                snr,
                mag_min,
                mag_delta,
                **kwargs,
            )
            mag_grid[d, i] = mag[stat_num - 1]
            # add array bit
            if arrays:
                for a in range(0, len(arrays["lon"])):
                    dx, dy = util_geo_km(ilon, ilat, arrays["lon"][a], arrays["lat"][a])
                    dz = np.abs(arrays["elevation_km"][a] - depths[d])
                    hypo_dist = sqrt(dx**2 + dy**2 + dz**2)
                    m = _est_min_ML_at_station(
                        arrays["noise"][a],
                        mag_min,
                        mag_delta,
                        hypo_dist,
                        snr,
                        method=kwargs["method"],
                        gmpe=kwargs["gmpe"],
                        gmpe_model_type=kwargs["gmpe_model_type"],
                        region=kwargs["region"],
                    )
                    array_mag.append(m)
                if np.min(array_mag) < mag_grid[d, i]:
                    mag_grid[d, i] = np.min(array_mag)

            if obs:
                for o in range(0, len(obs["longitude"])):
                    dz = np.abs(obs["elevation_km"][o] - depths[d])
                    dx, dy = util_geo_km(
                        ilon, ilat, obs["longitude"][o], obs["latitude"][o]
                    )
                    hypo_dist = sqrt(dx**2 + dy**2 + dz**2)
                    # estimated noise level on array
                    # rootn or another cleverer method
                    # to get a displaement number)
                    m = _est_min_ML_at_station(
                        obs["noise [nm]"][o],
                        mag_min,
                        mag_delta,
                        hypo_dist,
                        snr,
                        method=kwargs["method"],
                        gmpe=kwargs["gmpe"],
                        gmpe_model_type=kwargs["gmpe_model_type"],
                        region=kwargs["region"],
                    )
                    obs_mag.append(m)
                if obs_mag[obs_stat_num - 1] < mag_grid[d, i]:
                    mag_grid[d, i] = obs_mag[obs_stat_num - 1]

            del array_mag[:]
            del mag[:]
            del obs_mag[:]

    # Make xarray grid to output

    array = xarray.DataArray(
        mag_grid,
        coords=[depths, distance_km],
        dims=["depth_km", "distance_along_xsection_km"],
    )
    return array


def read_station_data(stations_in):
    """
    Read and validate station data from a DataFrame or CSV file.

    Parameters
    ----------
    stations_in : str or pd.DataFrame
        Path to a CSV file or a DataFrame containing station data.
    Returns
    -------
    pd.DataFrame
        DataFrame containing the station data with required columns.
    Raises
    ------
    ValueError
        If required columns are missing from the DataFrame.

    """
    if isinstance(stations_in, str):
        stations_df = pd.read_csv(stations_in)
    else:
        stations_df = stations_in.copy()
    required_cols = {"longitude", "latitude", "elevation_km", "noise [nm]", "station"}
    if not required_cols.issubset(stations_df.columns):
        raise ValueError(f"Missing columns: {required_cols - set(stations_df.columns)}")
    return stations_df


def read_das_noise_data(das_in):
    """
    Read and validate DAS noise data from a DataFrame or CSV file.

    Parameters
    ----------
    das_in : str or pd.DataFrame
        Path to a CSV file or a DataFrame containing DAS noise data.
    Returns
    -------
    pd.DataFrame
        DataFrame containing the DAS noise data with required columns.
    Raises
    ------
    ValueError
        If required columns are missing from the DataFrame.
    """
    if isinstance(das_in, str):
        das_df = pd.read_csv(das_in)
    else:
        das_df = das_in.copy()
    required_cols = {
        "channel_index",
        "fiber_length_m",
        "longitude",
        "latitude",
        "noise_m",
    }
    if not required_cols.issubset(das_df.columns):
        raise ValueError(f"Missing columns: {required_cols - set(das_df.columns)}")
    if "elevation_km" not in das_df.columns:
        # If elevation is not provided, set it to zero
        das_df["elevation_km"] = 0.0

    return das_df


def create_grid(lon0, lon1, lat0, lat1, dlon, dlat):
    """
    Initialize lat/lon grid for SNCAST model.
    Parameters
    ----------
    lon0 : float
        Minimum longitude of the grid.
    lon1 : float
        Maximum longitude of the grid.
    lat0 : float
        Minimum latitude of the grid.
    lat1 : float
        Maximum latitude of the grid.
    dlon : float
        Longitude increment for the grid.
    dlat : float
        Latitude increment for the grid.
    Returns
    -------
    lats : np.ndarray
        Array of latitudes for the grid.
    lons : np.ndarray
        Array of longitudes for the grid.
    nx : int
        Number of grid points in the x-direction (longitude).
    ny : int
        Number of grid points in the y-direction (latitude).
    """
    if lon0 > lon1:
        raise ValueError(f"lon0 {lon0} must be less than lon1 {lon1}")
    if lat0 > lat1:
        raise ValueError(f"lat0 {lat0} must be less than lat1 {lat1}")
    if dlon <= 0 or dlat <= 0:
        raise ValueError(f"dlon and dlat ({dlon, dlat}) must be positive values")
    if (Decimal(str(lat1)) - Decimal(str(lat0))) % Decimal(str(dlat)) != 0:
        raise ValueError(f"lat1 {lat1} - lat0 {lat0} must be divisible by dlat {dlat}")
    if (Decimal(str(lon1)) - Decimal(str(lon0))) % Decimal(str(dlon)) != 0:
        raise ValueError(f"lon1 {lon1} - lon0 {lon0} must be divisible by dlon {dlon}")

    nx = int((lon1 - lon0) / dlon) + 1
    ny = int((lat1 - lat0) / dlat) + 1
    lats = np.linspace(lat1, lat0, ny)
    lons = np.linspace(lon0, lon1, nx)
    return lons, lats, nx, ny


def calc_min_ML_at_gridpoint(
    stations_df, lon, lat, foc_depth, stat_num, snr, mag_min, mag_delta, **kwargs
):
    try:
        noise = stations_df["noise [nm]"].values
    except KeyError if kwargs["method"] == "GMPE" else KeyError:
        noise = stations_df["noise [cm/s]"].values

    mag = []
    for s in range(len(stations_df)):
        # loop through stations
        # calculate hypcocentral distance in km
<<<<<<< HEAD
        # Use pygc to compute great-circle distance in meters, then convert to km
        distance_km = (
            pygc.great_distance(
                start_latitude=lat,
                end_latitude=stations_df["latitude"].iloc[s],
                start_longitude=lon,
                end_longitude=stations_df["longitude"].iloc[s],
            )["distance"]
            * 1e-3
        )
        dz = np.abs(foc_depth - stations_df["elevation_km"].iloc[s])
        # calculate hypcocentral distance
        hypo_dist = sqrt(distance_km**2 + dz**2)
=======
        dx, dy = util_geo_km(
            lon, lat, stations_df["longitude"].iloc[s], stations_df["latitude"][s]
        )
        dz = np.abs(foc_depth - stations_df["elevation_km"][s])
        # calculate hypcocentral distance
        hypo_dist = sqrt(dx**2 + dy**2 + dz**2)
>>>>>>> aac74ca4
        m = _est_min_ML_at_station(
            noise[s],
            mag_min,
            mag_delta,
            hypo_dist,
            snr,
            method=kwargs["method"],
            gmpe=kwargs["gmpe"],
            gmpe_model_type=kwargs["gmpe_model_type"],
            region=kwargs["region"],
        )
        mag.append(m)
    # sort magnitudes in ascending order
    mag = sorted(mag)
    return mag[stat_num - 1]


<<<<<<< HEAD
def get_das_noise_levels(channel_pos, noise, detection_length, slide_length=1):
    """
    Gets the maximum seismic noise level (in displacement) along
    a given continuous fibre length.
    Parameters
    ----------
    channel_pos : np.ndarray
        position of channels along the fibre in metres.
    noise : float
        Noise level of the fibre in metres.
    detection_length : float
        Length of the fibre over which to calculate the noise level in metres.
    slide_length : float, optional
        Length to slide the detection window along the fibre in metres.
        Default is 1 metre.
    Returns
    -------
    np.ndarray
        Array of noise levels for each section of the fibre.
    """
    if detection_length > (channel_pos[-1] - channel_pos[0]):
        raise ValueError(
            f"detection_length {detection_length} must be less than fibre_legth {fibre_legth}"
        )
    if detection_length <= 0:
        raise ValueError(f"detection_length {detection_length} must be positive")

    start_length = channel_pos[0]
    # Calculate the number of sections along the fibre
    noise_at_sections = np.zeros(channel_pos.shape)
    for i in range(len(channel_pos)):
        idx = np.argwhere(
            (channel_pos >= start_length + i * slide_length)
            & (channel_pos < start_length + detection_length + i * slide_length)
        ).flatten()
        noise_at_sections[i] = np.max(noise[idx])

    return noise_at_sections


def calc_min_ML_at_gridpoint_das(
    fibre, detection_length, lon, lat, foc_depth, snr, **kwargs
):
    """
    Calculates the minimum local magnitude which can
    de detected along a given detection length of the fibre.
    Parameters
    ----------
    fibre : pd.DataFrame
        DataFrame containing the fibre data with columns:
        - 'channel_index': index of the channel
        - 'fiber_length_m': length of the fibre in metres
        - 'longitude': longitude of the fibre in decimal degrees
        - 'latitude': latitude of the fibre in decimal degrees
        - 'noise_m': noise level of the fibre in metres
    detection_length : float
        Length of the fibre over which to calculate the noise level in metres.
    lon : float
        Longitude of the grid point in decimal degrees.
    lat : float
        Latitude of the grid point in decimal degrees.
    foc_depth : float
        Focal depth of the event in kilometres.
    snr : float
        Signal-to-noise ratio required for detection.
    kwargs : dict
        Additional keyword arguments, including:
        - 'mag_min': minimum local magnitude to consider
        - 'mag_delta': increment for local magnitude
        - 'method': method to use for calculation ('ML' or 'GMPE')
        - 'gmpe': GMPE model to use if method is 'GMPE'
        - 'gmpe_model_type': type of GMPE model to use if method is 'GMPE'
        - 'region': region for the local magnitude scale ('UK' or 'CAL')
    Returns
    -------
    float
        Minimum local magnitude that can be detected by a continuous section of fibre
        of the input detection length.
    """
    if "slide_length" not in kwargs:
        slide_length = 1.0
    else:
        slide_length = kwargs["slide_length"]
    # Get the noise levels for the given lengths of fibre
    noise_at_sections = get_das_noise_levels(
        fibre["fiber_length_m"].values,
        fibre["noise_m"].values,
        detection_length,
        slide_length,
    )
    # Covert noise from metres to nanometres
    noise_at_sections *= 1e9  # Convert from metres to nanometres
    # Precompute the hypocoentral distances using pygc
    # pygc gives distances in metres so convert to km
    distances_km = (
        pygc.great_distance(
            start_latitude=fibre["latitude"].values,
            end_latitude=lat,
            start_longitude=fibre["longitude"].values,
            end_longitude=lon,
        )["distance"]
        * 1e-3
    )
    dz = np.abs(foc_depth - fibre["elevation_km"].values)
    hypo_distances = np.sqrt(distances_km**2 + dz**2)
    # Calculate the minimum local magnitude for each section of the fibre
    # Vectorize _est_min_ML_at_station if possible
    # Otherwise, use a generator expression for min
    mags = [
        _est_min_ML_at_station(
            noise_at_sections[d],
            kwargs["mag_min"],
            kwargs["mag_delta"],
            hypo_distances[d],
            snr,
            method=kwargs["method"],
            gmpe=kwargs["gmpe"],
            gmpe_model_type=kwargs["gmpe_model_type"],
            region=kwargs["region"],
        )
        for d in range(len(hypo_distances))
    ]
    return min(mags)


=======
>>>>>>> aac74ca4
def update_with_arrays(
    mag_grid_val,
    arrays_df,
    array_num,
    lon,
    lat,
    foc_depth,
    snr,
    mag_min,
    mag_delta,
    **kwargs,
):
    """
    Update the grid value with the minimum ML from arrays, if lower.
    """
    mag_arrays = calc_min_ML_at_gridpoint(
        arrays_df,
        lon,
        lat,
        foc_depth,
        array_num,
        snr,
        mag_min,
        mag_delta,
        method=kwargs["method"],
        gmpe=kwargs["gmpe"],
        gmpe_model_type=kwargs["gmpe_model_type"],
        region=kwargs["region"],
    )
    return min(mag_grid_val, mag_arrays)


def update_with_obs(
    mag_grid_val,
    obs_df,
    lon,
    lat,
    foc_depth,
    obs_stat_num,
    snr,
    mag_min,
    mag_delta,
    **kwargs,
):
    """
    Update the grid value with the minimum ML from OBS, if lower.
    """
    mag_obs = calc_min_ML_at_gridpoint(
        obs_df, lon, lat, foc_depth, obs_stat_num, snr, mag_min, mag_delta, **kwargs
    )
<<<<<<< HEAD
    return min(mag_grid_val, mag_obs)


def update_with_das(
    mag_grid_val,
    das_df,
    detection_length,
    lon,
    lat,
    foc_depth,
    snr,
    mag_min,
    mag_delta,
    **kwargs,
):
    """
    Update the grid value with the minimum ML from DAS, if lower.
    """
    mag_das = calc_min_ML_at_gridpoint_das(
        das_df,
        detection_length,
        lon,
        lat,
        foc_depth,
        snr,
        mag_min=mag_min,
        mag_delta=mag_delta,
        **kwargs,
    )
    return min(mag_grid_val, mag_das)
=======
    return min(mag_grid_val, mag_obs)
>>>>>>> aac74ca4
<|MERGE_RESOLUTION|>--- conflicted
+++ resolved
@@ -104,7 +104,6 @@
     gmpe="RE19",
     gmpe_model_type="PGV",
 ):
-<<<<<<< HEAD
     required_ampl = snr * noise
     if method == "ML":
         if region == "UK":
@@ -135,41 +134,23 @@
         ml = mag_min - mag_delta
         while signal < snr * noise:
             ml = ml + mag_delta
-=======
-
-    signal = 0
-    ml = mag_min - mag_delta
-    while signal < snr * noise:
-        ml = ml + mag_delta
-        if method == "ML":
-            signal = calc_ampl_from_magnitude(ml, distance, region)
-        elif method == "GMPE":
->>>>>>> aac74ca4
             mw = convert_ml_to_mw(ml, region)
             signal = eval_gmpe(mw, distance, gmpe, model_type=gmpe_model_type)
             ml = convert_mw_to_ml(mw, region)
             if ml > 3:
                 break
-<<<<<<< HEAD
         return ml
     else:
         raise ValueError(f"Unknown method: {method}")
-=======
-    return ml
->>>>>>> aac74ca4
-
-
+
+        
 def minML(
     stations_in,
     lon0=-12,
     lon1=-4,
     lat0=50.5,
     lat1=56.6,
-<<<<<<< HEAD
     dlon=0.2,
-=======
-    dlon=0.33,
->>>>>>> aac74ca4
     dlat=0.2,
     stat_num=4,
     snr=3,
@@ -291,7 +272,6 @@
             f"Not enough stations ({len(stations_df)}) to calculate minimum ML at {stat_num} stations"
         )
 
-<<<<<<< HEAD
     if "das" in kwargs:
         if "detection_length" not in kwargs:
             warnings.warn("Detection length not specified, using default of 1.0 km")
@@ -308,8 +288,7 @@
         print(f'DAS slide length: {kwargs["slide_length"]} m')
     else:
         das_df = None
-=======
->>>>>>> aac74ca4
+
     lons, lats, nx, ny = create_grid(lon0, lon1, lat0, lat1, dlon, dlat)
     mag_grid = np.zeros((ny, nx))
     for ix in range(nx):  # loop through longitude increments
@@ -326,13 +305,8 @@
                 mag_delta,
                 **kwargs,
             )
-<<<<<<< HEAD
             # Add array detection if arrays_df is provided and not empty
             if arrays_df is not None and not arrays_df.empty:
-=======
-            if arrays is not None:
-                # Assume an array will always make a detection
->>>>>>> aac74ca4
                 if "array_num" not in kwargs:
                     kwargs["array_num"] = 1
                 mag_grid[iy, ix] = update_with_arrays(
@@ -347,12 +321,8 @@
                     mag_delta,
                     **kwargs,
                 )
-<<<<<<< HEAD
             # Add OBS detection if obs_df is provided and not empty
             if obs_df is not None and not obs_df.empty:
-=======
-            if obs is not None:
->>>>>>> aac74ca4
                 mag_grid[iy, ix] = update_with_obs(
                     mag_grid[iy, ix],
                     obs_df,
@@ -365,7 +335,6 @@
                     mag_delta,
                     **kwargs,
                 )
-<<<<<<< HEAD
             # Add DAS detection if 'das' is in kwargs and das_df is not empty
             if das_df is not None and not das_df.empty:
                 # Remove 'detection_length' from kwargs to avoid multiple values error
@@ -393,15 +362,7 @@
         mag_grid, coords=[lats, lons], dims=["Latitude", "Longitude"]
     )
     return mag_det
-=======
-
-    # Make xarray grid to output
-    array = xarray.DataArray(
-        mag_grid, coords=[lats, lons], dims=["Latitude", "Longitude"]
-    )
-    return array
->>>>>>> aac74ca4
-
+  
 
 def minML_x_section(
     stations_in,
@@ -651,7 +612,6 @@
     for s in range(len(stations_df)):
         # loop through stations
         # calculate hypcocentral distance in km
-<<<<<<< HEAD
         # Use pygc to compute great-circle distance in meters, then convert to km
         distance_km = (
             pygc.great_distance(
@@ -665,14 +625,6 @@
         dz = np.abs(foc_depth - stations_df["elevation_km"].iloc[s])
         # calculate hypcocentral distance
         hypo_dist = sqrt(distance_km**2 + dz**2)
-=======
-        dx, dy = util_geo_km(
-            lon, lat, stations_df["longitude"].iloc[s], stations_df["latitude"][s]
-        )
-        dz = np.abs(foc_depth - stations_df["elevation_km"][s])
-        # calculate hypcocentral distance
-        hypo_dist = sqrt(dx**2 + dy**2 + dz**2)
->>>>>>> aac74ca4
         m = _est_min_ML_at_station(
             noise[s],
             mag_min,
@@ -690,7 +642,6 @@
     return mag[stat_num - 1]
 
 
-<<<<<<< HEAD
 def get_das_noise_levels(channel_pos, noise, detection_length, slide_length=1):
     """
     Gets the maximum seismic noise level (in displacement) along
@@ -816,8 +767,6 @@
     return min(mags)
 
 
-=======
->>>>>>> aac74ca4
 def update_with_arrays(
     mag_grid_val,
     arrays_df,
@@ -868,7 +817,6 @@
     mag_obs = calc_min_ML_at_gridpoint(
         obs_df, lon, lat, foc_depth, obs_stat_num, snr, mag_min, mag_delta, **kwargs
     )
-<<<<<<< HEAD
     return min(mag_grid_val, mag_obs)
 
 
@@ -898,7 +846,4 @@
         mag_delta=mag_delta,
         **kwargs,
     )
-    return min(mag_grid_val, mag_das)
-=======
-    return min(mag_grid_val, mag_obs)
->>>>>>> aac74ca4
+    return min(mag_grid_val, mag_das)