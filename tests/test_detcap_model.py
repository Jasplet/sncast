import numpy as np
import pandas as pd
import pytest
from unittest.mock import patch
from sncast.detcap_model import update_with_arrays
from sncast.detcap_model import minML, read_station_data
from sncast.detcap_model import _est_min_ML_at_station
from sncast.detcap_model import calc_ampl_from_magnitude


def test_minML_basic():
    # Create a small test DataFrame
    df = pd.DataFrame(
        {
            "longitude": [0.0, 1.0],
            "latitude": [50.0, 51.0],
            "elevation_km": [0.0, 0.0],
            "noise [nm]": [0.1, 0.1],
            "station": ["STA1", "STA2"],
        }
    )
    result = minML(
        df,
        lon0=0,
        lon1=1,
        lat0=50,
        lat1=51,
        dlon=1,
        dlat=1,
        stat_num=1,
        snr=1,
        method="ML",
        region="UK",
    )
    assert hasattr(result, "shape")
    assert result.shape == (2, 2)


def test_read_station_data():
    # Create a small test DataFrame
    df = pd.DataFrame(
        {
            "longitude": [0.0, 1.0],
            "latitude": [50.0, 51.0],
            "elevation_km": [0.0, 0.0],
            "noise [nm]": [1.0, 1.0],
            "station": ["STA1", "STA2"],
        }
    )
    output = read_station_data(df)
    output_csv = read_station_data("tests/data/station_data.csv")
    assert output.equals(df)
    assert output_csv.equals(df)


def test_calc_amplitude_UK():

    a = 1.11
    b = 0.00189
    c = -2.09
    d = -1.16
    e = -0.2

    for local_mag, hypo_dist in zip(
        [-3, 0.0, 1.0, 2.0, 3.0, 4.0], [0.1, 10, 20, 30, 100]
    ):
        expect = np.power(
            10,
            (
                local_mag
                - a * np.log10(hypo_dist)
                - b * hypo_dist
                - c
                - d * np.exp(e * hypo_dist)
            ),
        )
        actual = calc_ampl_from_magnitude(local_mag, hypo_dist, region="UK")
        assert np.isclose(
            actual, expect
        ), f"Failed for local_mag={local_mag}, hypo_dist={hypo_dist}"


def test_calc_amplitude_CAL():

    a = 1.11
    b = 0.00189
    c = -2.09
    d = -1.16
    e = -0.2

    for local_mag, hypo_dist in zip(
        [-3, 0.0, 1.0, 2.0, 3.0, 4.0], [0.1, 10, 20, 30, 100]
    ):
        expect = np.power(10, (local_mag - a * np.log10(hypo_dist) - b * hypo_dist - c))
        actual = calc_ampl_from_magnitude(local_mag, hypo_dist, region="CAL")
        assert np.isclose(
            actual, expect
        ), f"Failed for local_mag={local_mag}, hypo_dist={hypo_dist}"


@pytest.mark.parametrize(
    "noise, distance, snr, mag_delta, mag_min",
    [
        (10.0, 1.0, 1, 0.1, -2.0),
        (0.5, 2.0, 2, 0.5, -4),
<<<<<<< HEAD
        (0.01, 100, 1, 0.2, 0.0),
=======
        (0.01, 100, 1, 0.2, 0),
>>>>>>> aac74ca4
        (1, 0.01, 10, 0.05, -5),
    ],
)
def test_est_min_ML_at_station(noise, distance, snr, mag_delta, mag_min):
    def ml_uk(a_s, r, mag_min):
        """UK Local Magnitude Scale"""
        a = 1.11
        b = 0.00189
        c = -2.09
        d = -1.16
        e = -0.2
        ml = np.log10(a_s) + a * np.log10(r) + b * r + c + d * np.exp(e * r)
        if ml < mag_min:
            return mag_min
        else:
            return ml

    expected = ml_uk(noise * snr, distance, mag_min)

    # Test with default parameters
    result = _est_min_ML_at_station(
        noise, mag_min, mag_delta, distance, snr, method="ML", region="UK"
    )
    # Difference between ML calculated for a given noise and distance
    # and the modelled min ML should be less than the mag_delta
    assert np.isclose(
        expected - result, 0, atol=mag_delta
    ), f"Expected {expected}, got {result}, mag_delta {mag_delta}"
<<<<<<< HEAD
    assert isinstance(
        result, float
    ), f"Result {result} is {type(result)}, expected float"
=======
    assert isinstance(result, float)
>>>>>>> aac74ca4

    # Test for CAL region if supported
    def ml_cal(a_s, r):
        a = 1.11
        b = 0.00189
        c = -2.09
        ml = np.log10(a_s) + a * np.log10(r) + b * r + c
        if ml < mag_min:
            return mag_min
        else:
            return ml

    expected = ml_cal(noise * snr, distance)
    result = _est_min_ML_at_station(
        noise, mag_min, mag_delta, distance, snr, method="ML", region="CAL"
    )
    assert np.isclose(
        expected - result, 0, atol=mag_delta
    ), f"Failed for CAL region: expected {expected}, got {result}"


def test_calc_min_ML_gridpoint():
    df = pd.DataFrame(
        {
            "longitude": [0.0, 0.5],
            "latitude": [49.0, 49.0],
            "elevation_km": [0.0, 0.0],
            "noise [nm]": [10.0, 10.0],
            "station": ["STA1", "STA2"],
        }
    )


def test_update_with_arrays_lower():
    df = pd.DataFrame(
        {
            "longitude": [0.0],
            "latitude": [50.0],
            "elevation_km": [0.0],
            "noise [nm]": [1.0],
            "station": ["STA1"],
        }
    )
    # Use a dummy kwargs dict for ML method
    kwargs = {"method": "ML", "gmpe": None, "gmpe_model_type": None, "region": "UK"}
    # mag_grid_val is higher than what the array will return
    result = update_with_arrays(5.0, df, 1, 0.0, 50.0, 0.0, 1, -2.0, 0.1, **kwargs)
    assert result < 5.0


def test_update_with_arrays_higher():
    df = pd.DataFrame(
        {
            "longitude": [0.0],
            "latitude": [50.0],
            "elevation_km": [0.0],
            "noise [nm]": [1000.0],  # High noise, so ML will be high
            "station": ["STA1"],
        }
    )
    kwargs = {"method": "ML", "gmpe": None, "gmpe_model_type": None, "region": "UK"}
    # mag_grid_val is lower than what the array will return
    result = update_with_arrays(1.0, df, 1, 1.0, 50.0, 0.0, 1, -2.0, 0.1, **kwargs)
    assert result == 1.0


def test_update_with_arrays_missing_column():
    df = pd.DataFrame(
        {
            "longitude": [0.0],
            "latitude": [50.0],
            # 'elevation_km' missing
            "noise [nm]": [1.0],
            "station": ["STA1"],
        }
    )
    kwargs = {"method": "ML", "gmpe": None, "gmpe_model_type": None, "region": "UK"}
    try:
        update_with_arrays(1.0, df, 1, 0.0, 50.0, 0.0, 1, -2.0, 0.1, **kwargs)
        assert False, "Should raise ValueError"
    except Exception:
        pass<|MERGE_RESOLUTION|>--- conflicted
+++ resolved
@@ -103,11 +103,7 @@
     [
         (10.0, 1.0, 1, 0.1, -2.0),
         (0.5, 2.0, 2, 0.5, -4),
-<<<<<<< HEAD
         (0.01, 100, 1, 0.2, 0.0),
-=======
-        (0.01, 100, 1, 0.2, 0),
->>>>>>> aac74ca4
         (1, 0.01, 10, 0.05, -5),
     ],
 )
@@ -136,13 +132,10 @@
     assert np.isclose(
         expected - result, 0, atol=mag_delta
     ), f"Expected {expected}, got {result}, mag_delta {mag_delta}"
-<<<<<<< HEAD
     assert isinstance(
         result, float
     ), f"Result {result} is {type(result)}, expected float"
-=======
-    assert isinstance(result, float)
->>>>>>> aac74ca4
+
 
     # Test for CAL region if supported
     def ml_cal(a_s, r):
