import numpy as np
import pandas as pd
import pytest
from sncast.detcap_model import update_with_arrays
from sncast.detcap_model import find_min_ml
from sncast.detcap_model import read_station_data, read_das_noise_data
from sncast.detcap_model import _est_min_ml_at_station
from sncast.detcap_model import calc_ampl_from_magnitude
from sncast.detcap_model import calc_local_magnitude


def test_find_min_ml_basic():
    # Create a small test DataFrame
    df = pd.DataFrame(
        {
            "longitude": [0.0, 1.0],
            "latitude": [50.0, 51.0],
            "elevation_km": [0.0, 0.0],
            "noise [nm]": [0.1, 0.1],
            "station": ["STA1", "STA2"],
        }
    )
    result = find_min_ml(
        df,
        lon0=0,
        lon1=1,
        lat0=50,
        lat1=51,
        dlon=1,
        dlat=1,
        stat_num=1,
        snr=1,
        method="ML",
        region="UK",
    )
    assert hasattr(result, "shape")
    assert result.shape == (2, 2)


def test_read_station_data():
    # Create a small test DataFrame
    df = pd.DataFrame(
        {
            "longitude": [0.0, 1.0],
            "latitude": [50.0, 51.0],
            "elevation_km": [0.0, 0.0],
            "noise [nm]": [1.0, 1.0],
            "station": ["STA1", "STA2"],
        }
    )
    output = read_station_data(df)
    output_csv = read_station_data("tests/data/station_data.csv")
    assert output.equals(df)
    assert output_csv.equals(df)


def test_read_das_noise_data():
    # Make a test DataFrame
    df = pd.DataFrame(
        {
            "channel_index": [10010, 10020, 10030],
            "fiber_length_m": [1000, 2000, 3000],
            "longitude": [0.01, 0.01, 0.01],
            "latitude": [50.01, 50.02, 50.03],
            "noise_m": [1e-8, 2e-9, 2.6e-8],
            "elevation_km": [0.0, 10.0, -3.0],
        }
    )
    output = read_das_noise_data(df)
    output_csv = read_das_noise_data("tests/data/das_dummy_data.csv")
    assert output.equals(df)
    assert output_csv.equals(df)


def test_calc_amplitude_UK():

    a = 1.11
    b = 0.00189
    c = -2.09
    d = -1.16
    e = -0.2

    for local_mag, hypo_dist in zip(
        [-3, 0.0, 1.0, 2.0, 3.0, 4.0], [0.1, 10, 20, 30, 100]
    ):
        expect = np.power(
            10,
            (
                local_mag
                - a * np.log10(hypo_dist)
                - b * hypo_dist
                - c
                - d * np.exp(e * hypo_dist)
            ),
        )
        actual = calc_ampl_from_magnitude(local_mag, hypo_dist, region="UK")
        assert np.isclose(
            actual, expect
        ), f"Failed for local_mag={local_mag}, hypo_dist={hypo_dist}"


def test_calc_amplitude_CAL():

    a = 1.11
    b = 0.00189
    c = -2.09

    for local_mag, hypo_dist in zip(
        [-3, 0.0, 1.0, 2.0, 3.0, 4.0], [0.1, 10, 20, 30, 100]
    ):
        expect = np.power(10, (local_mag - a * np.log10(hypo_dist) - b * hypo_dist - c))
        actual = calc_ampl_from_magnitude(local_mag, hypo_dist, region="CAL")
        assert np.isclose(
            actual, expect
        ), f"Failed for local_mag={local_mag}, hypo_dist={hypo_dist}"


@pytest.mark.parametrize(
    "amplitude, distance, region",
    [
        (10.0, 10, "UK"),
        (10, 10, "CAL"),
    ],
)
def test_calc_local_mag_scalar(
    amplitude,
    distance,
    region,
):
    ml = calc_local_magnitude(amplitude, distance, region, -2, 0.1)
    assert isinstance(ml, float) or isinstance(ml, np.floating)


@pytest.mark.parametrize(
    "region",
    [
        ("UK"),
        ("CAL"),
    ],
)
def test_ml_magnitude_array(region):
    amps = np.array([10, 20])
    dists = np.array([10, 20])
    ml = calc_local_magnitude(amps, dists, region, -2, 0.1)
    assert ml.shape == (2,)
    assert np.all(ml > -2)


@pytest.mark.parametrize(
    "ampl, distance, snr, mag_delta, mag_min",
    [
        (10.0, 1.0, 1, 0.1, -2.0),
        (0.5, 2.0, 2, 0.5, -4),
        (0.01, 100, 1, 0.2, 0.0),
        (1, 0.01, 10, 0.05, -2),
    ],
)
def test_calc_local_magnitude_UK(ampl, distance, snr, mag_delta, mag_min):
    def ml_uk(a_s, r, mag_min):
        """UK Local Magnitude Scale"""
        a = 1.11
        b = 0.00189
        c = -2.09
        d = -1.16
        e = -0.2
        ml = np.log10(a_s) + a * np.log10(r) + b * r + c + d * np.exp(e * r)
        ml = np.maximum(
            mag_min, np.ceil((ml - mag_min) / mag_delta) * mag_delta + mag_min
        )
        if ml < mag_min:
            return mag_min
        else:
            return ml

    expected = ml_uk(ampl * snr, distance, mag_min)

    # Test with default parameters
    result = calc_local_magnitude(
        ampl * snr, distance, region="UK", mag_min=mag_min, mag_delta=mag_delta
    )
    # Difference between ML calculated for a given noise and distance
    # and the modelled min ML should be less than the mag_delta
    assert np.isclose(
        expected - result, 0, atol=mag_delta
    ), f"Expected {expected}, got {result}, mag_delta {mag_delta}"
    assert isinstance(
        result, float
    ), f"Result {result} is {type(result)}, expected float"


@pytest.mark.parametrize(
    "ampl, distance, snr, mag_delta, mag_min",
    [
        (10.0, 1.0, 1, 0.1, -2.0),
        (0.5, 2.0, 2, 0.5, -4),
        (0.01, 100, 1, 0.2, 0.0),
        (1.0, 0.01, 2.0, 0.05, -2),
    ],
)
def test_calc_local_magnitude_CAL(ampl, distance, snr, mag_delta, mag_min):
    def ml_cal(a_s, r):
        a = 1.11
        b = 0.00189
        c = -2.09
        ml = np.log10(a_s) + a * np.log10(r) + b * r + c
        ml = np.maximum(
            mag_min, np.ceil((ml - mag_min) / mag_delta) * mag_delta + mag_min
        )
        if ml < mag_min:
            return mag_min
        else:
            return ml

    expected = ml_cal(ampl * snr, distance)
    result = calc_local_magnitude(
        ampl * snr, distance, region="CAL", mag_min=mag_min, mag_delta=mag_delta
    )
    assert np.isclose(
        expected - result, 0, atol=mag_delta
    ), f"Failed for CAL region: expected {expected}, got {result}"


def test_calc_local_magnitude_raises_on_unknown_region():
    with pytest.raises(ValueError):
        calc_local_magnitude(1.0, 10.0, "MARS", -2, 0.1)


@pytest.mark.parametrize("ampl", [0, -10])
def test_calc_local_magnitude_raise_on_bad_ampl(ampl):
    with pytest.raises(ValueError):
        calc_local_magnitude(ampl, 1, "CAL", -2, 0.1)


def test_est_min_ml_at_station_raises_unsupported():
    for mode in ["ML", "foo", "bar"]:
        with pytest.raises(ValueError):
            _est_min_ml_at_station(
                noise=10, mag_min=-2, mag_delta=0.1, distance=50, snr=3, method=mode
            )


def test_update_with_arrays_lower():
    df = pd.DataFrame(
        {
            "longitude": [0.0],
            "latitude": [50.0],
            "elevation_km": [0.0],
            "noise [nm]": [1.0],
            "station": ["STA1"],
        }
    )
    # Use a dummy kwargs dict for ML method
<<<<<<< HEAD
    kwargs = {
        "method": "ML",
        "region": "UK",
        "gmpe": None,
        "gmpe_model_type": None,
        "array_num": 1,
    }  # mag_grid_val is higher than what the array will return
    result = update_with_arrays(5.0, df, 2.0, 50.0, 0.0, 1, -2.0, 0.1, **kwargs)
=======
    kwargs = {"method": "ML", "gmpe": None, "gmpe_model_type": None, "region": "UK"}
    # mag_grid_val is higher than what the array will return
    result = update_with_arrays(5.0, df, 0.0, 50.0, 0.0, 1, -2.0, 0.1, **kwargs)
>>>>>>> 5df5fd5e
    assert result < 5.0


def test_update_with_arrays_higher():
    df = pd.DataFrame(
        {
            "longitude": [0.0],
            "latitude": [50.0],
            "elevation_km": [0.0],
            "noise [nm]": [1000.0],  # High noise, so ML will be high
            "station": ["STA1"],
        }
    )
    kwargs = {
        "method": "ML",
        "region": "UK",
        "gmpe": None,
        "gmpe_model_type": None,
        "array_num": 1,
    }
    # mag_grid_val is lower than what the array will return
<<<<<<< HEAD
=======
    # params: mag_grid_val, arrays_df, lon, lat, foc_depth, snr, mag_min, mag_delta,
>>>>>>> 5df5fd5e
    result = update_with_arrays(1.0, df, 1.0, 50.0, 0.0, 1, -2.0, 0.1, **kwargs)
    assert result == 1.0


def test_update_with_arrays_missing_column():
    df = pd.DataFrame(
        {
            "longitude": [0.0],
            "latitude": [50.0],
            # 'elevation_km' missing
            "noise [nm]": [1.0],
            "station": ["STA1"],
        }
    )
    kwargs = {
        "method": "ML",
        "region": "UK",
        "gmpe": None,
        "gmpe_model_type": None,
        "array_num": 1,
    }
    try:
<<<<<<< HEAD
        update_with_arrays(1.0, df, 1.0, 50.0, 0.0, 1, -2.0, 0.1, **kwargs)
=======
        update_with_arrays(1.0, df, 0.0, 50.0, 0.0, 1, -2.0, 0.1, **kwargs)
>>>>>>> 5df5fd5e
        assert False, "Should raise ValueError"
    except Exception:
        pass<|MERGE_RESOLUTION|>--- conflicted
+++ resolved
@@ -250,20 +250,15 @@
         }
     )
     # Use a dummy kwargs dict for ML method
-<<<<<<< HEAD
     kwargs = {
         "method": "ML",
         "region": "UK",
         "gmpe": None,
         "gmpe_model_type": None,
         "array_num": 1,
-    }  # mag_grid_val is higher than what the array will return
-    result = update_with_arrays(5.0, df, 2.0, 50.0, 0.0, 1, -2.0, 0.1, **kwargs)
-=======
-    kwargs = {"method": "ML", "gmpe": None, "gmpe_model_type": None, "region": "UK"}
+    }
     # mag_grid_val is higher than what the array will return
     result = update_with_arrays(5.0, df, 0.0, 50.0, 0.0, 1, -2.0, 0.1, **kwargs)
->>>>>>> 5df5fd5e
     assert result < 5.0
 
 
@@ -285,10 +280,7 @@
         "array_num": 1,
     }
     # mag_grid_val is lower than what the array will return
-<<<<<<< HEAD
-=======
     # params: mag_grid_val, arrays_df, lon, lat, foc_depth, snr, mag_min, mag_delta,
->>>>>>> 5df5fd5e
     result = update_with_arrays(1.0, df, 1.0, 50.0, 0.0, 1, -2.0, 0.1, **kwargs)
     assert result == 1.0
 
@@ -311,11 +303,7 @@
         "array_num": 1,
     }
     try:
-<<<<<<< HEAD
-        update_with_arrays(1.0, df, 1.0, 50.0, 0.0, 1, -2.0, 0.1, **kwargs)
-=======
         update_with_arrays(1.0, df, 0.0, 50.0, 0.0, 1, -2.0, 0.1, **kwargs)
->>>>>>> 5df5fd5e
         assert False, "Should raise ValueError"
     except Exception:
         pass